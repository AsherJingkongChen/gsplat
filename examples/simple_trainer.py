--- conflicted
+++ resolved
@@ -479,12 +479,9 @@
             sparse_grad=self.cfg.sparse_grad,
             rasterize_mode=rasterize_mode,
             distributed=self.world_size > 1,
-<<<<<<< HEAD
+            camera_model=self.cfg.camera_model,
             tscales=tscales,
             tquats=tquats,
-=======
-            camera_model=self.cfg.camera_model,
->>>>>>> 05829ef9
             **kwargs,
         )
         if masks is not None:
