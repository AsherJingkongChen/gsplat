#include "cuda_runtime.h"
#include "forward.cuh"
#include <cstdio>
#include <iostream>
#include <math.h>
#include <torch/extension.h>
#include <tuple>

#define CHECK_CUDA(x) TORCH_CHECK(x.is_cuda(), #x " must be a CUDA tensor")
#define CHECK_CONTIGUOUS(x)                                                    \
    TORCH_CHECK(x.is_contiguous(), #x " must be contiguous")
#define CHECK_INPUT(x)                                                         \
    CHECK_CUDA(x);                                                             \
    CHECK_CONTIGUOUS(x)

std::tuple<
    torch::Tensor, // output conics
    torch::Tensor> // output radii
compute_cov2d_bounds_tensor(const int num_pts, torch::Tensor &A);

torch::Tensor compute_sh_forward_tensor(
    unsigned num_points,
    unsigned degree,
    unsigned degrees_to_use,
    torch::Tensor &viewdirs,
    torch::Tensor &coeffs
);

torch::Tensor compute_sh_backward_tensor(
    unsigned num_points,
    unsigned degree,
    unsigned degrees_to_use,
    torch::Tensor &viewdirs,
    torch::Tensor &v_colors
);

std::tuple<
    torch::Tensor,
    torch::Tensor,
    torch::Tensor,
    torch::Tensor,
    torch::Tensor,
    torch::Tensor,
    torch::Tensor>
project_gaussians_forward_tensor(
    const int num_points,
    torch::Tensor &means3d,
    torch::Tensor &scales,
    const float glob_scale,
    torch::Tensor &quats,
    torch::Tensor &viewmat,
    torch::Tensor &projmat,
    const float fx,
    const float fy,
    const float cx,
    const float cy,
    const unsigned img_height,
    const unsigned img_width,
<<<<<<< HEAD
    const unsigned block_size,
=======
    const unsigned block_width,
>>>>>>> 10bc1d0c
    const float clip_thresh
);

std::tuple<
    torch::Tensor,
    torch::Tensor,
    torch::Tensor,
    torch::Tensor,
    torch::Tensor>
project_gaussians_backward_tensor(
    const int num_points,
    torch::Tensor &means3d,
    torch::Tensor &scales,
    const float glob_scale,
    torch::Tensor &quats,
    torch::Tensor &viewmat,
    torch::Tensor &projmat,
    const float fx,
    const float fy,
    const float cx,
    const float cy,
    const unsigned img_height,
    const unsigned img_width,
    torch::Tensor &cov3d,
    torch::Tensor &radii,
    torch::Tensor &conics,
    torch::Tensor &v_xy,
    torch::Tensor &v_depth,
    torch::Tensor &v_conic
);


std::tuple<torch::Tensor, torch::Tensor> map_gaussian_to_intersects_tensor(
    const int num_points,
    const int num_intersects,
    const torch::Tensor &xys,
    const torch::Tensor &depths,
    const torch::Tensor &radii,
    const torch::Tensor &cum_tiles_hit,
    const std::tuple<int, int, int> tile_bounds,
<<<<<<< HEAD
    const unsigned block_size
=======
    const unsigned block_width
>>>>>>> 10bc1d0c
);

torch::Tensor get_tile_bin_edges_tensor(
    int num_intersects,
    const torch::Tensor &isect_ids_sorted,
    const std::tuple<int, int, int> tile_bounds
);

std::tuple<
    torch::Tensor,
    torch::Tensor,
    torch::Tensor
> rasterize_forward_tensor(
    const std::tuple<int, int, int> tile_bounds,
    const std::tuple<int, int, int> block,
    const std::tuple<int, int, int> img_size,
    const torch::Tensor &gaussian_ids_sorted,
    const torch::Tensor &tile_bins,
    const torch::Tensor &xys,
    const torch::Tensor &conics,
    const torch::Tensor &colors,
    const torch::Tensor &opacities,
    const torch::Tensor &background
);

std::tuple<
    torch::Tensor,
    torch::Tensor,
    torch::Tensor
> nd_rasterize_forward_tensor(
    const std::tuple<int, int, int> tile_bounds,
    const std::tuple<int, int, int> block,
    const std::tuple<int, int, int> img_size,
    const torch::Tensor &gaussian_ids_sorted,
    const torch::Tensor &tile_bins,
    const torch::Tensor &xys,
    const torch::Tensor &conics,
    const torch::Tensor &colors,
    const torch::Tensor &opacities,
    const torch::Tensor &background
);


std::
    tuple<
        torch::Tensor, // dL_dxy
        torch::Tensor, // dL_dconic
        torch::Tensor, // dL_dcolors
        torch::Tensor  // dL_dopacity
        >
    nd_rasterize_backward_tensor(
        const unsigned img_height,
        const unsigned img_width,
<<<<<<< HEAD
        const unsigned block_size,
=======
        const unsigned block_width,
>>>>>>> 10bc1d0c
        const torch::Tensor &gaussians_ids_sorted,
        const torch::Tensor &tile_bins,
        const torch::Tensor &xys,
        const torch::Tensor &conics,
        const torch::Tensor &colors,
        const torch::Tensor &opacities,
        const torch::Tensor &background,
        const torch::Tensor &final_Ts,
        const torch::Tensor &final_idx,
        const torch::Tensor &v_output, // dL_dout_color
        const torch::Tensor &v_output_alpha
    );

std::
    tuple<
        torch::Tensor, // dL_dxy
        torch::Tensor, // dL_dconic
        torch::Tensor, // dL_dcolors
        torch::Tensor  // dL_dopacity
        >
    rasterize_backward_tensor(
        const unsigned img_height,
        const unsigned img_width,
<<<<<<< HEAD
        const unsigned block_size,
=======
        const unsigned block_width,
>>>>>>> 10bc1d0c
        const torch::Tensor &gaussians_ids_sorted,
        const torch::Tensor &tile_bins,
        const torch::Tensor &xys,
        const torch::Tensor &conics,
        const torch::Tensor &colors,
        const torch::Tensor &opacities,
        const torch::Tensor &background,
        const torch::Tensor &final_Ts,
        const torch::Tensor &final_idx,
        const torch::Tensor &v_output, // dL_dout_color
        const torch::Tensor &v_output_alpha
    );<|MERGE_RESOLUTION|>--- conflicted
+++ resolved
@@ -56,11 +56,7 @@
     const float cy,
     const unsigned img_height,
     const unsigned img_width,
-<<<<<<< HEAD
-    const unsigned block_size,
-=======
     const unsigned block_width,
->>>>>>> 10bc1d0c
     const float clip_thresh
 );
 
@@ -101,11 +97,7 @@
     const torch::Tensor &radii,
     const torch::Tensor &cum_tiles_hit,
     const std::tuple<int, int, int> tile_bounds,
-<<<<<<< HEAD
-    const unsigned block_size
-=======
     const unsigned block_width
->>>>>>> 10bc1d0c
 );
 
 torch::Tensor get_tile_bin_edges_tensor(
@@ -159,11 +151,7 @@
     nd_rasterize_backward_tensor(
         const unsigned img_height,
         const unsigned img_width,
-<<<<<<< HEAD
-        const unsigned block_size,
-=======
         const unsigned block_width,
->>>>>>> 10bc1d0c
         const torch::Tensor &gaussians_ids_sorted,
         const torch::Tensor &tile_bins,
         const torch::Tensor &xys,
@@ -187,11 +175,7 @@
     rasterize_backward_tensor(
         const unsigned img_height,
         const unsigned img_width,
-<<<<<<< HEAD
-        const unsigned block_size,
-=======
         const unsigned block_width,
->>>>>>> 10bc1d0c
         const torch::Tensor &gaussians_ids_sorted,
         const torch::Tensor &tile_bins,
         const torch::Tensor &xys,
